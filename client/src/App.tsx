--- conflicted
+++ resolved
@@ -17,14 +17,11 @@
 import DeployPage from "./pages/deploy";
 import SettingsPage from "./pages/settings";
 import SecretsPage from "./pages/secrets";
-<<<<<<< HEAD
 import LoginPage from "./pages/login";
-=======
 import PricingPage from "./pages/pricing";
 import DocsPage from "./pages/docs";
 import AboutPage from "./pages/about";
 import GeneratorPage from "./pages/generator";
->>>>>>> 6d6d970a
 import NotFound from "@/pages/not-found";
 
 // No authentication - direct access to all routes
@@ -34,11 +31,8 @@
       <Route path="/" component={LandingPage} />
       <Route path="/projects" component={ProjectsPageSimplified} />
       <Route path="/app-builder" component={AppBuilderPage} />
-<<<<<<< HEAD
       <Route path="/login" component={LoginPage} />
-=======
       <Route path="/spec-editor" component={SpecEditorPage} />
->>>>>>> 6d6d970a
       <Route path="/ide/:projectId">
         {() => (
           <GlobalShell>
