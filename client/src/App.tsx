import { Switch, Route } from "wouter";
import { queryClient } from "./lib/queryClient";
import { QueryClientProvider } from "@tanstack/react-query";
import { Toaster } from "@/components/ui/toaster";
import { TooltipProvider } from "@/components/ui/tooltip";
import { AuthProvider } from "@/lib/auth-context";
import { CollaborationProvider } from "@/lib/collaboration-context";
import { useAuth } from "@/hooks/useAuth";
import { GlobalShell } from "@/components/layout/GlobalShell";
import { ErrorBoundary } from "@/components/ErrorBoundary";
import { PWAInstallPrompt, NetworkStatusBadge } from "@/components/pwa/PWAComponents";
import LandingPage from "@/pages/landing";
import IDEPage from "@/pages/ide";
import ProjectsPageSimplified from "./pages/projects-simplified";
import { ProjectsDashboard } from "./pages/projects-dashboard";
import AppBuilderPage from "./pages/app-builder";
import SpecEditorPage from "./pages/spec-editor";
import TemplatesPage from "./pages/templates";
import ComponentsPage from "./pages/components";
import AIAssistantPage from "./pages/ai-assistant";
import DeployPage from "./pages/deploy";
import SettingsPage from "./pages/settings";
import SecretsPage from "./pages/secrets";
import LoginPage from "./pages/login";
import PricingPage from "./pages/pricing";
import DocsPage from "./pages/docs";
import AboutPage from "./pages/about";
import GeneratorPage from "./pages/generator";
<<<<<<< HEAD
import AdminPage from "./pages/admin";
=======
import { Login } from "./pages/login";
import { Register } from "./pages/register";
>>>>>>> 5923aefd
import NotFound from "@/pages/not-found";

// Authentication and public routes
function Router() {
  return (
    <Switch>
      <Route path="/login" component={Login} />
      <Route path="/register" component={Register} />
      <Route path="/" component={LandingPage} />
      <Route path="/pricing" component={PricingPage} />
      <Route path="/docs" component={DocsPage} />
      <Route path="/about" component={AboutPage} />
      <Route path="/projects" component={ProjectsDashboard} />
      <Route path="/projects-old" component={ProjectsPageSimplified} />
      <Route path="/app-builder" component={AppBuilderPage} />
      <Route path="/login" component={LoginPage} />
      <Route path="/spec-editor" component={SpecEditorPage} />
      <Route path="/ide/:projectId">
        {() => (
          <GlobalShell>
            <IDEPage />
          </GlobalShell>
        )}
      </Route>
      <Route path="/templates">
        {() => (
          <GlobalShell>
            <TemplatesPage />
          </GlobalShell>
        )}
      </Route>
      <Route path="/components">
        {() => (
          <GlobalShell>
            <ComponentsPage />
          </GlobalShell>
        )}
      </Route>
      <Route path="/admin/generator">
        {() => (
          <GlobalShell>
            <GeneratorPage />
          </GlobalShell>
        )}
      </Route>
      <Route path="/ai">
        {() => (
          <GlobalShell>
            <AIAssistantPage />
          </GlobalShell>
        )}
      </Route>
      <Route path="/deploy">
        {() => (
          <GlobalShell>
            <DeployPage />
          </GlobalShell>
        )}
      </Route>
      <Route path="/settings">
        {() => (
          <GlobalShell>
            <SettingsPage />
          </GlobalShell>
        )}
      </Route>
      <Route path="/secrets">
        {() => (
          <GlobalShell>
            <SecretsPage />
          </GlobalShell>
        )}
      </Route>
      <Route path="/pricing" component={PricingPage} />
      <Route path="/docs" component={DocsPage} />
      <Route path="/about" component={AboutPage} />
      <Route path="/admin" component={AdminPage} />
      <Route component={NotFound} />
    </Switch>
  );
}

function App() {
  console.log('[DEBUG] App component rendering...');
  
  return (
    <ErrorBoundary>
      <QueryClientProvider client={queryClient}>
        <AuthProvider>
          <CollaborationProvider>
            <TooltipProvider>
              <Router />
              <Toaster />
              <PWAInstallPrompt />
              <NetworkStatusBadge />
            </TooltipProvider>
          </CollaborationProvider>
        </AuthProvider>
      </QueryClientProvider>
    </ErrorBoundary>
  );
}

export default App;<|MERGE_RESOLUTION|>--- conflicted
+++ resolved
@@ -26,12 +26,9 @@
 import DocsPage from "./pages/docs";
 import AboutPage from "./pages/about";
 import GeneratorPage from "./pages/generator";
-<<<<<<< HEAD
 import AdminPage from "./pages/admin";
-=======
 import { Login } from "./pages/login";
 import { Register } from "./pages/register";
->>>>>>> 5923aefd
 import NotFound from "@/pages/not-found";
 
 // Authentication and public routes
