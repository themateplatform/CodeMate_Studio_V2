--- conflicted
+++ resolved
@@ -29,10 +29,6 @@
 import { useToast } from "@/hooks/use-toast";
 import { apiRequest, queryClient } from "@/lib/queryClient";
 import { AppSelector } from "@/components/AppSelector";
-<<<<<<< HEAD
-import { TokenPreview } from "@/components/TokenPreview";
-=======
->>>>>>> 6a0a4ae0
 
 type AppBuilderStep = 'intake' | 'enhancement' | 'research' | 'brief' | 'agents' | 'implementation';
 
@@ -479,14 +475,8 @@
                 <CardHeader className="pb-3">
                   <CardTitle className="text-sm">Design System</CardTitle>
                 </CardHeader>
-<<<<<<< HEAD
-                <CardContent className="space-y-3">
-                  <AppSelector value={targetApp} onChange={setTargetApp} />
-                  <TokenPreview appName={targetApp} />
-=======
                 <CardContent>
                   <AppSelector value={targetApp} onChange={setTargetApp} />
->>>>>>> 6a0a4ae0
                 </CardContent>
               </Card>
 
