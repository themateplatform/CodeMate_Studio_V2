--- conflicted
+++ resolved
@@ -19,13 +19,8 @@
 # API key for Realtime Voice (client-side - prefix with VITE_)
 VITE_OPENAI_API_KEY=sk-...
 
-<<<<<<< HEAD
-# --- DesignMate Integration ---
-VITE_DESIGNMATE_API_URL=
-=======
 # --- DesignMate Studio Integration ---
 # API URL for DesignMate Studio (optional, falls back to defaults if not set)
 VITE_DESIGNMATE_API_URL=https://designmate-studio-api.com
 # API key for DesignMate Studio (optional)
-VITE_DESIGNMATE_API_KEY=
->>>>>>> b3eca144
+VITE_DESIGNMATE_API_KEY=