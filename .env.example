# --- Database (pick one) ---
# Postgres (Neon/Supabase/local):
DATABASE_URL=postgres://USER:PASS@HOST:5432/DB?sslmode=require
# Optional for some ORMs:
DIRECT_URL=

# --- Server ---
PORT=5001
NODE_ENV=development

# --- BuildMate Studio Configuration ---
VITE_APP_NAME=BuildMate Studio

# --- OpenAI Configuration ---
# API key for Jesse consultant (server-side)
OPEN_AI_KEY=sk-...
# Model for Jesse (gpt-5, o1-preview, or gpt-4o)
JESSE_MODEL=gpt-5
# API key for Realtime Voice (client-side - prefix with VITE_)
VITE_OPENAI_API_KEY=sk-...

# --- DesignMate Studio Integration ---
<<<<<<< HEAD
# DesignMate Studio API URL for fetching design tokens
VITE_DESIGNMATE_API_URL=https://designmate-studio-api.com
# API key for authenticating with DesignMate Studio
=======
# API URL for DesignMate Studio (optional, falls back to defaults if not set)
VITE_DESIGNMATE_API_URL=https://designmate-studio-api.com
# API key for DesignMate Studio (optional)
>>>>>>> 6a0a4ae0
VITE_DESIGNMATE_API_KEY=<|MERGE_RESOLUTION|>--- conflicted
+++ resolved
@@ -20,13 +20,7 @@
 VITE_OPENAI_API_KEY=sk-...
 
 # --- DesignMate Studio Integration ---
-<<<<<<< HEAD
-# DesignMate Studio API URL for fetching design tokens
-VITE_DESIGNMATE_API_URL=https://designmate-studio-api.com
-# API key for authenticating with DesignMate Studio
-=======
 # API URL for DesignMate Studio (optional, falls back to defaults if not set)
 VITE_DESIGNMATE_API_URL=https://designmate-studio-api.com
 # API key for DesignMate Studio (optional)
->>>>>>> 6a0a4ae0
 VITE_DESIGNMATE_API_KEY=