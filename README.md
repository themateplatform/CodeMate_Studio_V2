# BuildMate Studio

AI-powered low/no-code builder that generates production-ready TypeScript + React applications from specifications.

<<<<<<< HEAD
Unlike visual-only builders, BuildMate generates **real, scalable code** (TypeScript + React + Tailwind) while letting you **choose any backend or hosting provider**.
=======
## What Makes BuildMate Different
>>>>>>> b3eca144

**Not a Code Analyzer** - that's CodeMate (an agent in MateHub Studio)

**BuildMate is a Builder:**
- 🎯 Spec-to-code generation (natural language or structured specs)
- 🎨 Design-intelligent (automatically uses DesignMate Studio tokens)
- ✏️ Monaco-based code editor with real-time collaboration
- 🚀 Production-ready output (not prototypes)
- 🔗 Direct GitHub integration (commits, PRs, deployment)

## How It Works

<<<<<<< HEAD
### Core Docs
- **[Vision](./docs/vision.md)** - BuildMate Studio philosophy and comparison with other builders
- **[Model Routing](./docs/model-routing.md)** - Intelligent AI model selection system
- **[Getting Started](./docs/getting-started.md)** - Setup, deployment, and usage guide

### Additional Docs
- **[Design Tokens](./docs/DESIGN_TOKENS.md)** - How BuildMate consumes shared design tokens from HubMate Studio
=======
### 1. Describe What You Want

Use natural language or structured specs:
```
"Build a dashboard for Employse with:
- Employee list with search
- Shift calendar view
- Real-time notifications
- Uses Employse design tokens"
```
>>>>>>> b3eca144

### 2. BuildMate Generates Code

<<<<<<< HEAD
### Installation
```bash
git clone https://github.com/themateplatform/BuildMate-Studio.git
cd BuildMate-Studio
npm install
=======
- Fetches design tokens from DesignMate Studio
- Generates TypeScript + React + Tailwind
- Creates proper component structure
- Implements business logic
- Adds error handling

### 3. Edit & Refine

- Monaco editor with syntax highlighting
- AI-assisted editing
- Real-time preview
- Multi-user collaboration (via Yjs)

### 4. Deploy

- Direct commit to GitHub
- Create PR with description
- Deploy to Vercel/Replit/Lovable
- CI/CD integration

## Design Intelligence

BuildMate automatically integrates with DesignMate Studio:

**Before code generation:**
- Queries DesignMate for target app's design tokens
- Uses token references (not hardcoded values)
- Ensures design system compliance

**Example:**

Instead of:
```tsx
<div className="bg-[#FF5733] text-[#FFFFFF]">
>>>>>>> b3eca144
```

BuildMate generates:
```tsx
<div className="bg-employse-primary text-employse-text-light">
```

**Result:** Consistent styling across all generated apps.

## Architecture

```
BuildMate Studio = Spec Editor + AI Generation + Monaco IDE + Deployment

Integrates with:
  ├── DesignMate Studio (design tokens)
  ├── GitHub (version control)
  └── MateHub Studio (orchestration)
```

## Tech Stack

- **Frontend**: React 18.3 + Vite
- **Editor**: Monaco Editor + Yjs (collaboration)
- **Database**: Neon DB + Supabase
- **AI**: OpenRouter (Claude, GPT-4, Gemini)
- **Deployment**: Replit, Vercel, Lovable

## Getting Started

```bash
# Install dependencies
npm install

# Start development server
npm run dev

<<<<<<< HEAD
Visit `http://localhost:5000` to start building!

## 🎯 Generate Your First App

### Using Web Interface
1. Navigate to App Builder
2. Enter a prompt: "Create a blog with posts, dark mode, and contact form"
3. Watch the AI orchestration workflow
4. Review and deploy your generated app

### Using API
```typescript
import { runAutomation } from '@/buildmate';

const result = await runAutomation(
  'Create a blog with posts and dark mode',
  './output',
  {
    qualityThreshold: 70,
    enableAccessibility: true,
    autoApprove: false,
  }
);
=======
# Build for production
npm run build
>>>>>>> b3eca144
```

## Environment Variables

```bash
# BuildMate Studio
VITE_APP_NAME=BuildMate Studio
VITE_APP_URL=https://buildmate-studio.com

<<<<<<< HEAD
### BuildMate Core Modules
- **Planner** (`src/buildmate/planner.ts`) - Repository audit & architecture planning
- **Executor** (`src/buildmate/executor.ts`) - Code scaffolding & implementation
- **Scorer** (`src/buildmate/scorer.ts`) - Quality validation (tests, accessibility, security)
- **Decider** (`src/buildmate/decider.ts`) - State machine controller
- **Model Router** (`src/buildmate/modelRouter.ts`) - Intelligent AI model selection
- **Orchestrator** (`src/buildmate/orchestrator.ts`) - Main automation workflow
=======
# DesignMate Integration
VITE_DESIGNMATE_API_URL=https://designmate-studio-api.com
>>>>>>> b3eca144

# Database
DATABASE_URL=
SUPABASE_URL=
SUPABASE_ANON_KEY=

# AI Models
OPENROUTER_API_KEY=

# GitHub Integration
GITHUB_TOKEN=

# Deployment
VERCEL_TOKEN=
REPLIT_TOKEN=
```

## Project Structure

```
buildmate-studio/
├── src/
│   ├── components/
│   │   ├── SpecEditor.tsx      # Spec input interface
│   │   ├── CodeEditor.tsx      # Monaco editor
│   │   └── PreviewPane.tsx     # Live preview
│   ├── services/
│   │   ├── codeGenerator.ts    # AI code generation
│   │   ├── designmateClient.ts # Design token fetching
│   │   └── githubClient.ts     # GitHub integration
│   └── pages/
│       ├── Projects.tsx        # Project list
│       └── Builder.tsx         # Main builder interface
├── docs/
│   ├── SPEC_FORMAT.md         # Spec documentation
│   └── DEPLOYMENT.md          # Deployment guide
└── examples/
    ├── dashboard-spec.yaml    # Example specs
    └── landing-page-spec.yaml
```

## Use Cases

### 1. Rapid Prototyping
Generate working prototypes in minutes instead of hours.

### 2. Design System Compliance
Automatically uses approved design tokens - no manual styling needed.

### 3. Multi-App Consistency
Build multiple apps with guaranteed visual consistency.

### 4. Developer Productivity
Let AI handle boilerplate while you focus on business logic.

## Example Specs

### Dashboard Spec
```yaml
name: Employse Dashboard
type: dashboard
features:
  - employee_list
  - shift_calendar
  - notifications
design_system: employse
framework: react
database: supabase
```

### Landing Page Spec
```yaml
name: Hottr Landing Page
type: landing_page
sections:
  - hero
  - features
  - pricing
  - cta
design_system: hottr
animations: true
responsive: mobile-first
```

## Documentation

- [Spec Format](./docs/SPEC_FORMAT.md) - How to write specs
- [Design Integration](./docs/DESIGN_INTEGRATION.md) - DesignMate connection
- [Deployment](./docs/DEPLOYMENT.md) - Deploy generated apps
- [API Reference](./docs/API.md) - BuildMate API

## Comparison

| Feature | BuildMate Studio | CodeMate Agent |
|---------|-----------------|----------------|
| **Purpose** | Build new apps | Analyze existing code |
| **Input** | Specs/requirements | Code repositories |
| **Output** | Generated code | Analysis/fixes |
| **Location** | Separate app | Agent in MateHub Studio |
| **Use Case** | Create from scratch | Understand/improve existing |

## Related Projects

- **MateHub Studio** - Business operations HQ (orchestration)
- **DesignMate Studio** - Design system authority (provides tokens)
- **Mate** - Personal AI companion (can orchestrate BuildMate)

## Roadmap

**Current (v1.0):**
- ✅ Spec-to-code generation
- ✅ Monaco editor
- ✅ GitHub integration
- 🔶 DesignMate integration (in progress)

**Next (v1.1):**
- Real-time collaboration (Yjs)
- Template library
- One-click deployment
- Advanced AI models

**Future (v2.0):**
- Visual spec builder (drag & drop)
- Multi-framework support (Vue, Svelte)
- Testing framework generation
- API generation

## Contributing

See [CONTRIBUTING.md](./CONTRIBUTING.md) for development guidelines.

---

<<<<<<< HEAD
### BuildMate Platform
- Express.js + PostgreSQL + Drizzle ORM
- Session-based Auth + WebSocket + Yjs
- OpenAI, Anthropic, Google, xAI APIs
=======
**Built by The Mate Platform Team**
>>>>>>> b3eca144
<|MERGE_RESOLUTION|>--- conflicted
+++ resolved
@@ -2,11 +2,7 @@
 
 AI-powered low/no-code builder that generates production-ready TypeScript + React applications from specifications.
 
-<<<<<<< HEAD
-Unlike visual-only builders, BuildMate generates **real, scalable code** (TypeScript + React + Tailwind) while letting you **choose any backend or hosting provider**.
-=======
 ## What Makes BuildMate Different
->>>>>>> b3eca144
 
 **Not a Code Analyzer** - that's CodeMate (an agent in MateHub Studio)
 
@@ -19,15 +15,6 @@
 
 ## How It Works
 
-<<<<<<< HEAD
-### Core Docs
-- **[Vision](./docs/vision.md)** - BuildMate Studio philosophy and comparison with other builders
-- **[Model Routing](./docs/model-routing.md)** - Intelligent AI model selection system
-- **[Getting Started](./docs/getting-started.md)** - Setup, deployment, and usage guide
-
-### Additional Docs
-- **[Design Tokens](./docs/DESIGN_TOKENS.md)** - How BuildMate consumes shared design tokens from HubMate Studio
-=======
 ### 1. Describe What You Want
 
 Use natural language or structured specs:
@@ -38,17 +25,9 @@
 - Real-time notifications
 - Uses Employse design tokens"
 ```
->>>>>>> b3eca144
 
 ### 2. BuildMate Generates Code
 
-<<<<<<< HEAD
-### Installation
-```bash
-git clone https://github.com/themateplatform/BuildMate-Studio.git
-cd BuildMate-Studio
-npm install
-=======
 - Fetches design tokens from DesignMate Studio
 - Generates TypeScript + React + Tailwind
 - Creates proper component structure
@@ -83,7 +62,6 @@
 Instead of:
 ```tsx
 <div className="bg-[#FF5733] text-[#FFFFFF]">
->>>>>>> b3eca144
 ```
 
 BuildMate generates:
@@ -121,34 +99,8 @@
 # Start development server
 npm run dev
 
-<<<<<<< HEAD
-Visit `http://localhost:5000` to start building!
-
-## 🎯 Generate Your First App
-
-### Using Web Interface
-1. Navigate to App Builder
-2. Enter a prompt: "Create a blog with posts, dark mode, and contact form"
-3. Watch the AI orchestration workflow
-4. Review and deploy your generated app
-
-### Using API
-```typescript
-import { runAutomation } from '@/buildmate';
-
-const result = await runAutomation(
-  'Create a blog with posts and dark mode',
-  './output',
-  {
-    qualityThreshold: 70,
-    enableAccessibility: true,
-    autoApprove: false,
-  }
-);
-=======
 # Build for production
 npm run build
->>>>>>> b3eca144
 ```
 
 ## Environment Variables
@@ -158,18 +110,8 @@
 VITE_APP_NAME=BuildMate Studio
 VITE_APP_URL=https://buildmate-studio.com
 
-<<<<<<< HEAD
-### BuildMate Core Modules
-- **Planner** (`src/buildmate/planner.ts`) - Repository audit & architecture planning
-- **Executor** (`src/buildmate/executor.ts`) - Code scaffolding & implementation
-- **Scorer** (`src/buildmate/scorer.ts`) - Quality validation (tests, accessibility, security)
-- **Decider** (`src/buildmate/decider.ts`) - State machine controller
-- **Model Router** (`src/buildmate/modelRouter.ts`) - Intelligent AI model selection
-- **Orchestrator** (`src/buildmate/orchestrator.ts`) - Main automation workflow
-=======
 # DesignMate Integration
 VITE_DESIGNMATE_API_URL=https://designmate-studio-api.com
->>>>>>> b3eca144
 
 # Database
 DATABASE_URL=
@@ -303,11 +245,4 @@
 
 ---
 
-<<<<<<< HEAD
-### BuildMate Platform
-- Express.js + PostgreSQL + Drizzle ORM
-- Session-based Auth + WebSocket + Yjs
-- OpenAI, Anthropic, Google, xAI APIs
-=======
-**Built by The Mate Platform Team**
->>>>>>> b3eca144
+**Built by The Mate Platform Team**